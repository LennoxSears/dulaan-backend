// The Cloud Functions for Firebase SDK to create Cloud Functions and triggers.
const { logger } = require("firebase-functions");
const { onRequest } = require("firebase-functions/v2/https");
const { onDocumentCreated } = require("firebase-functions/v2/firestore");

// The Firebase Admin SDK to access Firestore.
const { initializeApp } = require("firebase-admin/app");
const { getFirestore } = require("firebase-admin/firestore");

initializeApp();

// Take the text parameter passed to this HTTP endpoint and insert it into
// Firestore under the path /messages/:documentId/original
exports.addmessage = onRequest(
    {
        region: "europe-west1"
    },
    async (req, res) => {
        // Grab the text parameter.
        const original = req.query.text;
        // Push the new message into Firestore using the Firebase Admin SDK.
        const writeResult = await getFirestore()
            .collection("messages")
            .add({ original: original });
        // Send back a message that we've successfully written the message
        res.json({ result: `Message with ID: ${writeResult.id} added.` });
    });

// Listens for new messages added to /messages/:documentId/original
// and saves an uppercased version of the message
// to /messages/:documentId/uppercase
exports.makeuppercase = onDocumentCreated( 
    {
        document: "/messages/{documentId}",
        region: "europe-west1"
    },
    (event) => {
    // Grab the current value of what was written to Firestore.
    const original = event.data.data().original;

    // Access the parameter `{documentId}` with `event.params`
    logger.log("Uppercasing", event.params.documentId, original);

    const uppercase = original.toUpperCase();

    // You must return a Promise when performing
    // asynchronous tasks inside a function
    // such as writing to Firestore.
    // Setting an 'uppercase' field in Firestore document returns a Promise.
    return event.data.ref.set({ uppercase }, { merge: true });
});

// User data storage API endpoint
exports.storeUserData = onRequest(
    {
        region: "europe-west1",
        invoker: "public",
        cors: {
            origin: [
                /^https?:\/\/localhost(:\d+)?$/,
                /^https?:\/\/127\.0\.0\.1(:\d+)?$/,
                /^https?:\/\/.*\.gitpod\.dev$/,
                /^file:\/\/.*$/,
                /^capacitor:\/\/.*$/,
                /^ionic:\/\/.*$/,
                /^cordova:\/\/.*$/,
                /^ms-appx-web:\/\/.*$/,
                /^app:\/\/.*$/,
                /^tauri:\/\/.*$/,
                /^http:\/\/.*$/,
                /^https:\/\/.*$/
            ],
            methods: ['GET', 'POST', 'PUT', 'DELETE', 'OPTIONS'],
            allowedHeaders: ['Content-Type', 'Authorization', 'X-Requested-With'],
            credentials: true
        }
    },
    async (req, res) => {
        try {
            // Only allow POST requests
            if (req.method !== 'POST') {
                return res.status(405).json({ error: 'Method not allowed. Use POST.' });
            }

            // Validate required fields
            const { userId, deviceFingerprint } = req.body;
            
            if (!userId) {
                return res.status(400).json({ error: 'Missing required field: userId' });
            }

            if (!deviceFingerprint) {
                return res.status(400).json({ error: 'Missing required field: deviceFingerprint' });
            }

            // Prepare user data document
            const userData = {
                userId: userId,
                deviceFingerprint: deviceFingerprint,
                createdAt: new Date().toISOString(),
                updatedAt: new Date().toISOString(),
                // Store additional metadata
                userAgent: req.headers['user-agent'] || null,
                ipAddress: req.headers['x-forwarded-for'] || req.connection.remoteAddress || null,
                // Include any additional device details if provided
                ...req.body.additionalData
            };

            // Store user data in Firestore
            const db = getFirestore();
            const userDataRef = db.collection('userData').doc(userId);
            
            // Check if user data already exists
            const existingDoc = await userDataRef.get();
            
            if (existingDoc.exists) {
                // Update existing document
                await userDataRef.update({
                    deviceFingerprint: userData.deviceFingerprint,
                    updatedAt: userData.updatedAt,
                    userAgent: userData.userAgent,
                    ipAddress: userData.ipAddress,
                    ...req.body.additionalData
                });
                
                logger.log('User data updated', { userId });
                
                res.json({
                    success: true,
                    message: 'User data updated successfully',
                    userId: userId,
                    action: 'updated'
                });
            } else {
                // Create new document
                await userDataRef.set(userData);
                
                logger.log('User data created', { userId });
                
                res.json({
                    success: true,
                    message: 'User data stored successfully',
                    userId: userId,
                    action: 'created'
                });
            }

        } catch (error) {
            logger.error('Store user data error:', error);
            res.status(500).json({
                success: false,
                error: 'Failed to store user data',
                details: error.message
            });
        }
    }
);

// User consent storage/update API endpoint
exports.storeUserConsent = onRequest(
    {
        region: "europe-west1",
        invoker: "public",
        cors: {
            origin: [
                /^https?:\/\/localhost(:\d+)?$/,
                /^https?:\/\/127\.0\.0\.1(:\d+)?$/,
                /^https?:\/\/.*\.gitpod\.dev$/,
                /^file:\/\/.*$/,
                /^capacitor:\/\/.*$/,
                /^ionic:\/\/.*$/,
                /^cordova:\/\/.*$/,
                /^ms-appx-web:\/\/.*$/,
                /^app:\/\/.*$/,
                /^tauri:\/\/.*$/,
                /^http:\/\/.*$/,
                /^https:\/\/.*$/
            ],
            methods: ['GET', 'POST', 'PUT', 'DELETE', 'OPTIONS'],
            allowedHeaders: ['Content-Type', 'Authorization', 'X-Requested-With'],
            credentials: true
        }
    },
    async (req, res) => {
        try {
            // Only allow POST and PUT requests
            if (!['POST', 'PUT'].includes(req.method)) {
                return res.status(405).json({ error: 'Method not allowed. Use POST or PUT.' });
            }

            // Validate required fields - now using deviceId from thumbmarkjs
            const { deviceId, userId, consent } = req.body;
            
            // Use deviceId as primary identifier, fallback to userId for backward compatibility
            const identifier = deviceId || userId;
            
            if (!identifier) {
                return res.status(400).json({ error: 'Missing required field: deviceId (or userId for backward compatibility)' });
            }

            if (!consent || typeof consent !== 'object') {
                return res.status(400).json({ 
                    error: 'Missing or invalid consent data. Must be an object.' 
                });
            }

            // Validate consent structure (basic validation) - updated for thumbmarkjs integration
            const validConsentFields = [
                'analytics', 'marketing', 'functional', 'necessary',
                'dataProcessing', 'cookies', 'thirdParty', 'remoteControl'
            ];

            const hasValidConsentField = Object.keys(consent).some(key => 
                validConsentFields.includes(key) && typeof consent[key] === 'boolean'
            );

            if (!hasValidConsentField) {
                return res.status(400).json({
                    error: 'Invalid consent data. Must contain at least one valid consent field with boolean value.',
                    validFields: validConsentFields
                });
            }

            // Prepare consent data document with thumbmarkjs integration
            const consentData = {
                deviceId: identifier, // Primary identifier from thumbmarkjs
                userId: userId || null, // Optional legacy field
                consent: consent,
                consentVersion: req.body.consentVersion || '1.0',
                consentDate: new Date().toISOString(),
                updatedAt: new Date().toISOString(),
                // Store additional metadata
                userAgent: req.headers['user-agent'] || null,
                ipAddress: req.headers['x-forwarded-for'] || req.connection.remoteAddress || null,
                consentSource: req.body.consentSource || 'web',
                // Thumbmarkjs specific fields
                deviceFingerprint: req.body.deviceFingerprint || null,
                fingerprintMethod: deviceId ? 'thumbmarkjs' : 'legacy',
                timestamp: req.body.timestamp || new Date().toISOString(),
                purpose: req.body.purpose || 'unspecified'
            };

            // Store consent data in Firestore using deviceId as document ID
            const db = getFirestore();
            const consentRef = db.collection('userConsent').doc(identifier);
            
            // Check if consent data already exists
            const existingConsent = await consentRef.get();
            
            if (existingConsent.exists) {
                // Update existing consent
                const existingData = existingConsent.data();
                
                // Merge consent preferences
                const updatedConsent = {
                    ...existingData.consent,
                    ...consent
                };

                await consentRef.update({
                    consent: updatedConsent,
                    consentVersion: consentData.consentVersion,
                    updatedAt: consentData.updatedAt,
                    userAgent: consentData.userAgent,
                    ipAddress: consentData.ipAddress,
                    consentSource: consentData.consentSource,
                    // Thumbmarkjs specific fields
                    deviceFingerprint: consentData.deviceFingerprint,
                    fingerprintMethod: consentData.fingerprintMethod,
                    purpose: consentData.purpose,
                    // Keep history of consent changes
                    previousConsent: existingData.consent,
                    previousConsentDate: existingData.consentDate
                });
                
                logger.log('User consent updated', { 
                    deviceId: identifier,
                    userId: userId,
                    previousConsent: existingData.consent,
                    newConsent: updatedConsent,
                    fingerprintMethod: consentData.fingerprintMethod
                });
                
                res.json({
                    success: true,
                    message: 'User consent updated successfully',
                    deviceId: identifier,
                    userId: userId,
                    consent: updatedConsent,
                    action: 'updated'
                });
            } else {
                // Create new consent document
                await consentRef.set(consentData);
                
                logger.log('User consent created', { 
                    deviceId: identifier, 
                    userId: userId,
                    consent: consent,
                    fingerprintMethod: consentData.fingerprintMethod
                });
                
                res.json({
                    success: true,
                    message: 'User consent stored successfully',
                    deviceId: identifier,
                    userId: userId,
                    consent: consent,
                    action: 'created'
                });
            }

        } catch (error) {
            logger.error('Store user consent error:', error);
            res.status(500).json({
                success: false,
                error: 'Failed to store user consent',
                details: error.message
            });
        }
    }
);

// Get user consent API endpoint
exports.getUserConsent = onRequest(
    {
        region: "europe-west1",
        invoker: "public",
        cors: {
            origin: [
                /^https?:\/\/localhost(:\d+)?$/,
                /^https?:\/\/127\.0\.0\.1(:\d+)?$/,
                /^https?:\/\/.*\.gitpod\.dev$/,
                /^file:\/\/.*$/,
                /^capacitor:\/\/.*$/,
                /^ionic:\/\/.*$/,
                /^cordova:\/\/.*$/,
                /^ms-appx-web:\/\/.*$/,
                /^app:\/\/.*$/,
                /^tauri:\/\/.*$/,
                /^http:\/\/.*$/,
                /^https:\/\/.*$/
            ],
            methods: ['GET', 'POST', 'PUT', 'DELETE', 'OPTIONS'],
            allowedHeaders: ['Content-Type', 'Authorization', 'X-Requested-With'],
            credentials: true
        }
    },
    async (req, res) => {
        try {
            // Only allow GET requests
            if (req.method !== 'GET') {
                return res.status(405).json({ error: 'Method not allowed. Use GET.' });
            }

            // Get userId from query parameters
            const userId = req.query.userId;
            
            if (!userId) {
                return res.status(400).json({ error: 'Missing required parameter: userId' });
            }

            // Retrieve consent data from Firestore
            const db = getFirestore();
            const consentRef = db.collection('userConsent').doc(userId);
            const consentDoc = await consentRef.get();
            
            if (!consentDoc.exists) {
                return res.status(404).json({
                    success: false,
                    error: 'User consent not found',
                    userId: userId
                });
            }

            const consentData = consentDoc.data();
            
            logger.log('User consent retrieved', { userId });
            
            res.json({
                success: true,
                userId: userId,
                consent: consentData.consent,
                consentVersion: consentData.consentVersion,
                consentDate: consentData.consentDate,
                updatedAt: consentData.updatedAt
            });

        } catch (error) {
            logger.error('Get user consent error:', error);
            res.status(500).json({
                success: false,
                error: 'Failed to retrieve user consent',
                details: error.message
            });
        }
    }
);


<<<<<<< HEAD
// Speech-to-Text with LLM processing API endpoint
exports.speechToTextWithLLM = onRequest(
    {
        region: "europe-west1",
        invoker: "public",
        cors: {
            origin: [
                /^https?:\/\/localhost(:\d+)?$/,
                /^https?:\/\/127\.0\.0\.1(:\d+)?$/,
                /^https?:\/\/.*\.gitpod\.dev$/,
                /^file:\/\/.*$/,
                /^capacitor:\/\/.*$/,
                /^ionic:\/\/.*$/,
                /^cordova:\/\/.*$/,
                /^ms-appx-web:\/\/.*$/,
                /^app:\/\/.*$/,
                /^tauri:\/\/.*$/,
                /^http:\/\/.*$/,
                /^https:\/\/.*$/
            ],
            methods: ['GET', 'POST', 'PUT', 'DELETE', 'OPTIONS'],
            allowedHeaders: ['Content-Type', 'Authorization', 'X-Requested-With'],
            credentials: true
        }
    },
    async (req, res) => {
        try {
            // Only allow POST requests
            if (req.method !== 'POST') {
                return res.status(405).json({ error: 'Method not allowed. Use POST.' });
            }

            // Validate required fields
            const { msgHis, audioBuffer, audioUri, currentPwm, testMode, testTranscript } = req.body;

            // Check if audio data is provided (unless in test mode)
            if (!testMode && !audioBuffer && !audioUri) {
                return res.status(400).json({ 
                    error: 'Missing audio data. Provide either audioBuffer (Int16Array) or audioUri.' 
                });
            }

            // Validate msgHis array
            if (!Array.isArray(msgHis)) {
                return res.status(400).json({ 
                    error: 'msgHis must be an array.' 
                });
            }

            // Validate currentPwm
            if (typeof currentPwm !== 'number' || currentPwm < 0 || currentPwm > 255) {
                return res.status(400).json({ 
                    error: 'currentPwm must be a number between 0 and 255.' 
                });
            }

            // Step 1: Convert speech to text using Google Cloud Speech-to-Text
            let transcript = '';
            let confidence = 0;
            let detectedLanguage = null;

            // Test mode: skip speech recognition and use provided transcript
            if (testMode && testTranscript) {
                transcript = testTranscript;
                confidence = 0.95; // High confidence for test
                detectedLanguage = req.body.languageCode || 'en-US';
                
                logger.log('Test mode: using provided transcript', {
                    testTranscript: transcript,
                    confidence: confidence,
                    detectedLanguage: detectedLanguage
                });
            } else if (audioBuffer) {
                // Convert audioBuffer array to Int16Array buffer (from stream.js approach)
                const int16Data = new Int16Array(audioBuffer);
                
                const speechConfig = {
                    encoding: 'LINEAR16',  // Int16Array is LINEAR16 PCM data
                    enableAutomaticPunctuation: true,
                    enableWordTimeOffsets: false,
                    enableWordConfidence: true,
                    model: 'latest_short',  // Optimized for short voice commands
                    useEnhanced: true,     // Use enhanced model for better accuracy
                    profanityFilter: false,
                    maxAlternatives: 1,
                    audioChannelCount: 1,  // Mono audio
                    sampleRateHertz: req.body.sampleRateHertz || 16000,
                    // Additional optimizations for CHIRP
                    enableSpeakerDiarization: false,  // Single speaker
                    enableSeparateRecognitionPerChannel: false,
                    enableWordTimeOffsets: false,
                    enableWordConfidence: true,
                    metadata: {
                        interactionType: 'VOICE_COMMAND',  // Optimize for voice commands
                        microphoneDistance: 'NEARFIELD',   // Close microphone
                        originalMediaType: 'AUDIO',
                        recordingDeviceType: 'SMARTPHONE'
                    }
                };

                // Streamlined language detection for maximum performance
                if (req.body.languageCode && req.body.languageCode !== 'auto') {
                    // Use specific language if provided
                    speechConfig.languageCode = req.body.languageCode;
                } else {
                    // Simplified to English and Spanish only for optimal performance
                    speechConfig.languageCode = 'en-US'; // Primary language
                    speechConfig.alternativeLanguageCodes = ['es-ES']; // Spanish only
                    
                    logger.log('Using latest_short model optimized for voice commands', {
                        primaryLanguage: speechConfig.languageCode,
                        alternativeLanguages: speechConfig.alternativeLanguageCodes,
                        model: 'latest_short',
                        region: 'europe-west1',
                        optimization: 'English + Spanish only, optimized for short commands',
                        useCase: 'Motor control voice commands (stop, turn up, etc.)'
                    });
                }

                const speechRequest = { 
                    config: speechConfig,
                    audio: { content: Buffer.from(int16Data.buffer).toString('base64') }
                };

                // Log audio info for debugging
                logger.log('Processing speech with latest_short model', {
                    encoding: speechConfig.encoding,
                    sampleRateHertz: speechConfig.sampleRateHertz,
                    audioBufferLength: int16Data.length,
                    audioBufferBytes: int16Data.buffer.byteLength,
                    model: speechConfig.model,
                    region: 'europe-west1',
                    interactionType: speechConfig.metadata.interactionType,
                    expectedAccuracy: '80-85%',
                    optimizedFor: 'Short voice commands and motor control'
                });

                // Perform speech recognition with error handling
                let speechResponse;
                try {
                    [speechResponse] = await speechClient.recognize(speechRequest);
                } catch (speechError) {
                    logger.error('Speech recognition error details', {
                        error: speechError.message,
                        code: speechError.code,
                        details: speechError.details,
                        model: speechConfig.model,
                        region: 'europe-west4'
                    });
                    throw speechError;
                }
                
                // Extract transcription with confidence filtering
                if (speechResponse.results && speechResponse.results.length > 0) {
                    const bestResult = speechResponse.results[0];
                    if (bestResult.alternatives && bestResult.alternatives.length > 0) {
                        const bestAlternative = bestResult.alternatives[0];
                        transcript = bestAlternative.transcript || '';
                        confidence = bestAlternative.confidence || 0;
                        detectedLanguage = bestResult.languageCode || null;
                        
                        // latest_short model confidence filtering
                        if (confidence < 0.3 && transcript.trim().length > 0) {
                            logger.log('Low confidence transcription filtered out', { 
                                transcript, 
                                confidence,
                                threshold: 0.3,
                                model: 'latest_short',
                                region: 'europe-west1'
                            });
                            transcript = '';
                        }
                    }
                }
            } else if (audioUri) {
                // Handle URI-based audio (existing logic)
                const speechConfig = {
                    encoding: req.body.encoding || 'LINEAR16',
                    enableAutomaticPunctuation: true,
                    enableWordTimeOffsets: false,
                    enableWordConfidence: true,
                    model: 'latest_short',
                    useEnhanced: true,
                    profanityFilter: false,
                    maxAlternatives: 1,
                    audioChannelCount: 1,
                    sampleRateHertz: req.body.sampleRateHertz || 16000
                };

                if (req.body.languageCode) {
                    speechConfig.languageCode = req.body.languageCode;
                } else {
                    speechConfig.languageCode = 'en-US';
                }

                const speechRequest = { 
                    config: speechConfig,
                    audio: { uri: audioUri }
                };

                const [speechResponse] = await speechClient.recognize(speechRequest);
                
                if (speechResponse.results && speechResponse.results.length > 0) {
                    const bestResult = speechResponse.results[0];
                    if (bestResult.alternatives && bestResult.alternatives.length > 0) {
                        const bestAlternative = bestResult.alternatives[0];
                        transcript = bestAlternative.transcript || '';
                        confidence = bestAlternative.confidence || 0;
                        detectedLanguage = bestResult.languageCode || null;
                    }
                }
            }

            // Clean up transcript
            transcript = transcript.trim();

            if (!transcript || transcript.length === 0) {
                return res.status(200).json({
                    success: false,
                    error: 'No speech detected in audio',
                    transcription: '',
                    newPwmValue: currentPwm,  // Return current PWM unchanged
                    msgHis: msgHis,
                    confidence: confidence,
                    detectedLanguage: detectedLanguage
                });
            }

            // Step 2: Process with LLM for motor control
            const { GoogleGenerativeAI } = require("@google/generative-ai");
            
            // Use hardcoded API key
            const apiKey = "AIzaSyD9KKLF3WBa6gi0_orzF-OMydzO4rIX_uY";

            const genAI = new GoogleGenerativeAI(apiKey);
            const model = genAI.getGenerativeModel({ model: "gemini-2.5-flash" });

            // Prepare conversation history for context (handle different formats safely)
            const conversationHistory = msgHis.map(msg => {
                // Handle different message formats
                const user = msg.user || msg.transcript || 'Unknown';
                const assistant = msg.assistant || msg.response || 'Unknown';
                return `User: ${user}\nAssistant: ${assistant}`;
            }).join('\n\n');

            const prompt = `You are an adaptive motor control engine combining natural language instructions and current PWM value to generate one PWM value.

Current PWM: ${currentPwm}
User command: "${transcript}"

INTENSITY MODIFIERS:
- "a little/slightly" → ±20 PWM
- "much/way more" → ±40 PWM  
- "huge/massive" → ±70 PWM

EXAMPLES:
- "a little harder" (100) → 120
- "much faster" (80) → 120
- "way less" (200) → 160
- "stop" → 0

If you don't understand the instruction, return current PWM value ${currentPwm}.

Respond with a JSON object containing:
- "response": Your natural language response to the user
- "pwm": New PWM value (0-255)
- "reasoning": Brief explanation of your PWM choice
- "intentDetected": true/false - whether motor control intent was detected`;

            const result = await model.generateContent(prompt);
            const responseText = result.response.text();
            
            // Parse LLM response
            let llmResponse;
            try {
                // Extract JSON from response (handle potential markdown formatting)
                const jsonMatch = responseText.match(/\{[\s\S]*\}/);
                if (jsonMatch) {
                    llmResponse = JSON.parse(jsonMatch[0]);
                } else {
                    throw new Error('No JSON found in response');
                }
            } catch (parseError) {
                logger.error('Failed to parse LLM response:', parseError);
                return res.status(500).json({
                    success: false,
                    error: 'Failed to parse LLM response',
                    transcription: transcript,
                    newPwmValue: currentPwm,
                    msgHis: msgHis
                });
            }

            // Validate PWM value and intent detection
            const intentDetected = llmResponse.intentDetected === true || llmResponse.intentDetected === 'true';
            let newPwmValue;
            
            if (intentDetected) {
                // Only change PWM if intent was detected
                // Fix: Use nullish coalescing (??) instead of logical OR (||) to handle PWM = 0 correctly
                const parsedPwm = parseInt(llmResponse.pwm);
                newPwmValue = Math.max(0, Math.min(255, isNaN(parsedPwm) ? currentPwm : parsedPwm));
            } else {
                // No motor control intent detected, keep current PWM
                newPwmValue = currentPwm;
            }
            
            // Update message history
            const updatedMsgHis = [...msgHis, {
                user: transcript,
                assistant: llmResponse.response,
                pwm: newPwmValue,
                intentDetected: intentDetected,
                timestamp: new Date().toISOString()
            }];

            // Keep only last 10 messages to prevent context from getting too long
            const trimmedMsgHis = updatedMsgHis.slice(-10);

            logger.log('Speech-to-text with LLM completed', {
                transcriptionLength: transcript.length,
                transcription: transcript,
                currentPwm: currentPwm,
                newPwmValue: newPwmValue,
                intentDetected: intentDetected,
                confidence: confidence,
                messageHistoryLength: trimmedMsgHis.length
            });

            res.json({
                success: true,
                transcription: transcript,
                response: llmResponse.response,
                reasoning: llmResponse.reasoning,
                newPwmValue: newPwmValue,
                previousPwm: currentPwm,
                intentDetected: intentDetected,
                msgHis: trimmedMsgHis,
                detectedLanguage: detectedLanguage,
                confidence: confidence
            });

        } catch (error) {
            logger.error('Speech-to-text with LLM error:', error);
            
            // Check if it's a speech recognition error specifically
            if (error.message && error.message.includes('speech')) {
                return res.status(200).json({
                    success: false,
                    error: 'Speech recognition failed - audio may be unclear or too noisy',
                    transcription: '',
                    newPwmValue: req.body.currentPwm || 100,  // Use request body value
                    msgHis: req.body.msgHis || [],
                    details: error.message
                });
            }
            
            res.status(500).json({
                success: false,
                error: 'Speech-to-text with LLM processing failed',
                details: error.message,
                newPwmValue: req.body.currentPwm || 100,  // Preserve PWM on errors
                msgHis: req.body.msgHis || []
            });
        }
    }
);

=======
>>>>>>> 083d5e36
// Direct Audio-to-PWM Processing with Gemini
exports.directAudioToPWM = onRequest(
    {
        region: "europe-west1",
        cors: {
            origin: true,
            methods: ["POST", "OPTIONS"],
            allowedHeaders: ["Content-Type", "Authorization"]
        },
        maxInstances: 10,
        timeoutSeconds: 60,
        memory: "1GiB"
    },
    async (req, res) => {
        try {
            // Handle CORS preflight
            if (req.method === 'OPTIONS') {
                res.set('Access-Control-Allow-Origin', '*');
                res.set('Access-Control-Allow-Methods', 'POST, OPTIONS');
                res.set('Access-Control-Allow-Headers', 'Content-Type, Authorization');
                res.status(204).send('');
                return;
            }

            // Set CORS headers for actual request
            res.set('Access-Control-Allow-Origin', '*');
            res.set('Access-Control-Allow-Methods', 'POST, OPTIONS');
            res.set('Access-Control-Allow-Headers', 'Content-Type, Authorization');

            logger.log('Direct Audio-to-PWM request received', {
                method: req.method,
                contentType: req.get('content-type'),
                bodySize: req.body ? JSON.stringify(req.body).length : 0,
                region: 'europe-west1'
            });

            // Validate request
            if (!req.body || !req.body.audioData) {
                return res.status(400).json({
                    success: false,
                    error: 'Missing audio data in request body',
                    newPwmValue: req.body?.currentPwm || 100,
                    msgHis: req.body?.msgHis || []
                });
            }

            // Extract request data
            const { audioData, currentPwm = 100, msgHis = [] } = req.body;
            
            logger.log('Processing direct audio input', {
                audioDataLength: audioData.length,
                currentPwm: currentPwm,
                messageHistoryLength: msgHis.length,
                region: 'europe-west1'
            });

            // Convert Int16Array to WAV format for Gemini
            const int16Data = new Int16Array(audioData);
            const wavBuffer = createWavBuffer(int16Data, 16000); // 16kHz sample rate
            const base64Audio = Buffer.from(wavBuffer).toString('base64');

            // Initialize Gemini with audio capabilities
            const { GoogleGenerativeAI } = require("@google/generative-ai");
            const apiKey = "AIzaSyD9KKLF3WBa6gi0_orzF-OMydzO4rIX_uY";
            const genAI = new GoogleGenerativeAI(apiKey);
            const model = genAI.getGenerativeModel({ model: "gemini-2.5-flash" });

            // Prepare conversation history for context
            const conversationHistory = msgHis.map(msg => {
                const user = msg.user || msg.transcript || 'Unknown';
                const assistant = msg.assistant || msg.response || 'Unknown';
                return `User: ${user}\nAssistant: ${assistant}`;
            }).join('\n\n');

            // Create prompt for direct audio processing
            const prompt = `You are a motor control assistant. Listen to the audio and determine if the user wants to control a motor device.

Current motor PWM value: ${currentPwm} (0-255 scale, where 0=off, 255=maximum)

Previous conversation:
${conversationHistory || 'No previous conversation'}

Instructions:
1. Listen to the audio and understand what the user is saying
2. Determine if they want to control the motor (turn on/off, increase/decrease intensity, set specific level)
3. If motor control is intended, calculate the appropriate PWM value (0-255)
4. If no motor control is intended, keep the current PWM value

Respond in this exact JSON format:
{
  "intentDetected": true/false,
  "transcription": "what the user said",
  "pwm": number (0-255),
  "response": "your response to the user"
}

Examples:
- "turn it on" → {"intentDetected": true, "transcription": "turn it on", "pwm": 150, "response": "Turning the motor on"}
- "make it stronger" → {"intentDetected": true, "transcription": "make it stronger", "pwm": currentPwm + 50, "response": "Increasing motor intensity"}
- "what's the weather" → {"intentDetected": false, "transcription": "what's the weather", "pwm": currentPwm, "response": "I'm a motor control assistant. I can help you control the motor device."}`;

            // Send audio directly to Gemini
            const result = await model.generateContent([
                prompt,
                {
                    inlineData: {
                        mimeType: "audio/wav",
                        data: base64Audio
                    }
                }
            ]);

            const responseText = result.response.text();
            logger.log('Gemini direct audio response received', {
                responseLength: responseText.length,
                region: 'europe-west1'
            });

            // Parse JSON response
            let llmResponse;
            try {
                // Extract JSON from response (handle potential markdown formatting)
                const jsonMatch = responseText.match(/\{[\s\S]*\}/);
                const jsonString = jsonMatch ? jsonMatch[0] : responseText;
                llmResponse = JSON.parse(jsonString);
            } catch (parseError) {
                logger.error('Failed to parse Gemini response as JSON', {
                    response: responseText,
                    error: parseError.message,
                    region: 'europe-west1'
                });
                
                return res.status(200).json({
                    success: false,
                    error: 'Failed to parse AI response',
                    transcription: 'Audio processed but response format invalid',
                    newPwmValue: currentPwm,
                    msgHis: msgHis,
                    details: parseError.message
                });
            }

            // Validate and process response
            const intentDetected = llmResponse.intentDetected === true || llmResponse.intentDetected === 'true';
            const transcription = llmResponse.transcription || 'Audio processed';
            let newPwmValue;
            
            if (intentDetected) {
                const parsedPwm = parseInt(llmResponse.pwm);
                newPwmValue = Math.max(0, Math.min(255, isNaN(parsedPwm) ? currentPwm : parsedPwm));
            } else {
                newPwmValue = currentPwm;
            }

            // Update message history
            const updatedMsgHis = [...msgHis, {
                user: transcription,
                assistant: llmResponse.response || 'Motor control processed',
                timestamp: new Date().toISOString(),
                pwm: newPwmValue,
                intentDetected: intentDetected
            }];

            // Keep only last 10 messages
            if (updatedMsgHis.length > 10) {
                updatedMsgHis.splice(0, updatedMsgHis.length - 10);
            }

            logger.log('Direct audio processing completed successfully', {
                transcription: transcription,
                intentDetected: intentDetected,
                oldPwm: currentPwm,
                newPwm: newPwmValue,
                region: 'europe-west1'
            });

            res.status(200).json({
                success: true,
                transcription: transcription,
                newPwmValue: newPwmValue,
                response: llmResponse.response || 'Motor control processed',
                intentDetected: intentDetected,
                msgHis: updatedMsgHis,
                processingMethod: 'direct-audio-to-pwm'
            });

        } catch (error) {
            logger.error('Direct Audio-to-PWM processing failed', {
                error: error.message,
                stack: error.stack,
                region: 'europe-west1'
            });

            res.status(500).json({
                success: false,
                error: 'Direct audio processing failed',
                details: error.message,
                newPwmValue: req.body?.currentPwm || 100,
                msgHis: req.body?.msgHis || []
            });
        }
    }
);

// Helper function to create WAV buffer from Int16Array
function createWavBuffer(int16Data, sampleRate) {
    const length = int16Data.length;
    const buffer = new ArrayBuffer(44 + length * 2);
    const view = new DataView(buffer);
    
    // WAV header
    const writeString = (offset, string) => {
        for (let i = 0; i < string.length; i++) {
            view.setUint8(offset + i, string.charCodeAt(i));
        }
    };
    
    writeString(0, 'RIFF');
    view.setUint32(4, 36 + length * 2, true);
    writeString(8, 'WAVE');
    writeString(12, 'fmt ');
    view.setUint32(16, 16, true);
    view.setUint16(20, 1, true);
    view.setUint16(22, 1, true);
    view.setUint32(24, sampleRate, true);
    view.setUint32(28, sampleRate * 2, true);
    view.setUint16(32, 2, true);
    view.setUint16(34, 16, true);
    writeString(36, 'data');
    view.setUint32(40, length * 2, true);
    
    // Audio data
    for (let i = 0; i < length; i++) {
        view.setInt16(44 + i * 2, int16Data[i], true);
    }
    
    return buffer;
}<|MERGE_RESOLUTION|>--- conflicted
+++ resolved
@@ -398,377 +398,6 @@
 );
 
 
-<<<<<<< HEAD
-// Speech-to-Text with LLM processing API endpoint
-exports.speechToTextWithLLM = onRequest(
-    {
-        region: "europe-west1",
-        invoker: "public",
-        cors: {
-            origin: [
-                /^https?:\/\/localhost(:\d+)?$/,
-                /^https?:\/\/127\.0\.0\.1(:\d+)?$/,
-                /^https?:\/\/.*\.gitpod\.dev$/,
-                /^file:\/\/.*$/,
-                /^capacitor:\/\/.*$/,
-                /^ionic:\/\/.*$/,
-                /^cordova:\/\/.*$/,
-                /^ms-appx-web:\/\/.*$/,
-                /^app:\/\/.*$/,
-                /^tauri:\/\/.*$/,
-                /^http:\/\/.*$/,
-                /^https:\/\/.*$/
-            ],
-            methods: ['GET', 'POST', 'PUT', 'DELETE', 'OPTIONS'],
-            allowedHeaders: ['Content-Type', 'Authorization', 'X-Requested-With'],
-            credentials: true
-        }
-    },
-    async (req, res) => {
-        try {
-            // Only allow POST requests
-            if (req.method !== 'POST') {
-                return res.status(405).json({ error: 'Method not allowed. Use POST.' });
-            }
-
-            // Validate required fields
-            const { msgHis, audioBuffer, audioUri, currentPwm, testMode, testTranscript } = req.body;
-
-            // Check if audio data is provided (unless in test mode)
-            if (!testMode && !audioBuffer && !audioUri) {
-                return res.status(400).json({ 
-                    error: 'Missing audio data. Provide either audioBuffer (Int16Array) or audioUri.' 
-                });
-            }
-
-            // Validate msgHis array
-            if (!Array.isArray(msgHis)) {
-                return res.status(400).json({ 
-                    error: 'msgHis must be an array.' 
-                });
-            }
-
-            // Validate currentPwm
-            if (typeof currentPwm !== 'number' || currentPwm < 0 || currentPwm > 255) {
-                return res.status(400).json({ 
-                    error: 'currentPwm must be a number between 0 and 255.' 
-                });
-            }
-
-            // Step 1: Convert speech to text using Google Cloud Speech-to-Text
-            let transcript = '';
-            let confidence = 0;
-            let detectedLanguage = null;
-
-            // Test mode: skip speech recognition and use provided transcript
-            if (testMode && testTranscript) {
-                transcript = testTranscript;
-                confidence = 0.95; // High confidence for test
-                detectedLanguage = req.body.languageCode || 'en-US';
-                
-                logger.log('Test mode: using provided transcript', {
-                    testTranscript: transcript,
-                    confidence: confidence,
-                    detectedLanguage: detectedLanguage
-                });
-            } else if (audioBuffer) {
-                // Convert audioBuffer array to Int16Array buffer (from stream.js approach)
-                const int16Data = new Int16Array(audioBuffer);
-                
-                const speechConfig = {
-                    encoding: 'LINEAR16',  // Int16Array is LINEAR16 PCM data
-                    enableAutomaticPunctuation: true,
-                    enableWordTimeOffsets: false,
-                    enableWordConfidence: true,
-                    model: 'latest_short',  // Optimized for short voice commands
-                    useEnhanced: true,     // Use enhanced model for better accuracy
-                    profanityFilter: false,
-                    maxAlternatives: 1,
-                    audioChannelCount: 1,  // Mono audio
-                    sampleRateHertz: req.body.sampleRateHertz || 16000,
-                    // Additional optimizations for CHIRP
-                    enableSpeakerDiarization: false,  // Single speaker
-                    enableSeparateRecognitionPerChannel: false,
-                    enableWordTimeOffsets: false,
-                    enableWordConfidence: true,
-                    metadata: {
-                        interactionType: 'VOICE_COMMAND',  // Optimize for voice commands
-                        microphoneDistance: 'NEARFIELD',   // Close microphone
-                        originalMediaType: 'AUDIO',
-                        recordingDeviceType: 'SMARTPHONE'
-                    }
-                };
-
-                // Streamlined language detection for maximum performance
-                if (req.body.languageCode && req.body.languageCode !== 'auto') {
-                    // Use specific language if provided
-                    speechConfig.languageCode = req.body.languageCode;
-                } else {
-                    // Simplified to English and Spanish only for optimal performance
-                    speechConfig.languageCode = 'en-US'; // Primary language
-                    speechConfig.alternativeLanguageCodes = ['es-ES']; // Spanish only
-                    
-                    logger.log('Using latest_short model optimized for voice commands', {
-                        primaryLanguage: speechConfig.languageCode,
-                        alternativeLanguages: speechConfig.alternativeLanguageCodes,
-                        model: 'latest_short',
-                        region: 'europe-west1',
-                        optimization: 'English + Spanish only, optimized for short commands',
-                        useCase: 'Motor control voice commands (stop, turn up, etc.)'
-                    });
-                }
-
-                const speechRequest = { 
-                    config: speechConfig,
-                    audio: { content: Buffer.from(int16Data.buffer).toString('base64') }
-                };
-
-                // Log audio info for debugging
-                logger.log('Processing speech with latest_short model', {
-                    encoding: speechConfig.encoding,
-                    sampleRateHertz: speechConfig.sampleRateHertz,
-                    audioBufferLength: int16Data.length,
-                    audioBufferBytes: int16Data.buffer.byteLength,
-                    model: speechConfig.model,
-                    region: 'europe-west1',
-                    interactionType: speechConfig.metadata.interactionType,
-                    expectedAccuracy: '80-85%',
-                    optimizedFor: 'Short voice commands and motor control'
-                });
-
-                // Perform speech recognition with error handling
-                let speechResponse;
-                try {
-                    [speechResponse] = await speechClient.recognize(speechRequest);
-                } catch (speechError) {
-                    logger.error('Speech recognition error details', {
-                        error: speechError.message,
-                        code: speechError.code,
-                        details: speechError.details,
-                        model: speechConfig.model,
-                        region: 'europe-west4'
-                    });
-                    throw speechError;
-                }
-                
-                // Extract transcription with confidence filtering
-                if (speechResponse.results && speechResponse.results.length > 0) {
-                    const bestResult = speechResponse.results[0];
-                    if (bestResult.alternatives && bestResult.alternatives.length > 0) {
-                        const bestAlternative = bestResult.alternatives[0];
-                        transcript = bestAlternative.transcript || '';
-                        confidence = bestAlternative.confidence || 0;
-                        detectedLanguage = bestResult.languageCode || null;
-                        
-                        // latest_short model confidence filtering
-                        if (confidence < 0.3 && transcript.trim().length > 0) {
-                            logger.log('Low confidence transcription filtered out', { 
-                                transcript, 
-                                confidence,
-                                threshold: 0.3,
-                                model: 'latest_short',
-                                region: 'europe-west1'
-                            });
-                            transcript = '';
-                        }
-                    }
-                }
-            } else if (audioUri) {
-                // Handle URI-based audio (existing logic)
-                const speechConfig = {
-                    encoding: req.body.encoding || 'LINEAR16',
-                    enableAutomaticPunctuation: true,
-                    enableWordTimeOffsets: false,
-                    enableWordConfidence: true,
-                    model: 'latest_short',
-                    useEnhanced: true,
-                    profanityFilter: false,
-                    maxAlternatives: 1,
-                    audioChannelCount: 1,
-                    sampleRateHertz: req.body.sampleRateHertz || 16000
-                };
-
-                if (req.body.languageCode) {
-                    speechConfig.languageCode = req.body.languageCode;
-                } else {
-                    speechConfig.languageCode = 'en-US';
-                }
-
-                const speechRequest = { 
-                    config: speechConfig,
-                    audio: { uri: audioUri }
-                };
-
-                const [speechResponse] = await speechClient.recognize(speechRequest);
-                
-                if (speechResponse.results && speechResponse.results.length > 0) {
-                    const bestResult = speechResponse.results[0];
-                    if (bestResult.alternatives && bestResult.alternatives.length > 0) {
-                        const bestAlternative = bestResult.alternatives[0];
-                        transcript = bestAlternative.transcript || '';
-                        confidence = bestAlternative.confidence || 0;
-                        detectedLanguage = bestResult.languageCode || null;
-                    }
-                }
-            }
-
-            // Clean up transcript
-            transcript = transcript.trim();
-
-            if (!transcript || transcript.length === 0) {
-                return res.status(200).json({
-                    success: false,
-                    error: 'No speech detected in audio',
-                    transcription: '',
-                    newPwmValue: currentPwm,  // Return current PWM unchanged
-                    msgHis: msgHis,
-                    confidence: confidence,
-                    detectedLanguage: detectedLanguage
-                });
-            }
-
-            // Step 2: Process with LLM for motor control
-            const { GoogleGenerativeAI } = require("@google/generative-ai");
-            
-            // Use hardcoded API key
-            const apiKey = "AIzaSyD9KKLF3WBa6gi0_orzF-OMydzO4rIX_uY";
-
-            const genAI = new GoogleGenerativeAI(apiKey);
-            const model = genAI.getGenerativeModel({ model: "gemini-2.5-flash" });
-
-            // Prepare conversation history for context (handle different formats safely)
-            const conversationHistory = msgHis.map(msg => {
-                // Handle different message formats
-                const user = msg.user || msg.transcript || 'Unknown';
-                const assistant = msg.assistant || msg.response || 'Unknown';
-                return `User: ${user}\nAssistant: ${assistant}`;
-            }).join('\n\n');
-
-            const prompt = `You are an adaptive motor control engine combining natural language instructions and current PWM value to generate one PWM value.
-
-Current PWM: ${currentPwm}
-User command: "${transcript}"
-
-INTENSITY MODIFIERS:
-- "a little/slightly" → ±20 PWM
-- "much/way more" → ±40 PWM  
-- "huge/massive" → ±70 PWM
-
-EXAMPLES:
-- "a little harder" (100) → 120
-- "much faster" (80) → 120
-- "way less" (200) → 160
-- "stop" → 0
-
-If you don't understand the instruction, return current PWM value ${currentPwm}.
-
-Respond with a JSON object containing:
-- "response": Your natural language response to the user
-- "pwm": New PWM value (0-255)
-- "reasoning": Brief explanation of your PWM choice
-- "intentDetected": true/false - whether motor control intent was detected`;
-
-            const result = await model.generateContent(prompt);
-            const responseText = result.response.text();
-            
-            // Parse LLM response
-            let llmResponse;
-            try {
-                // Extract JSON from response (handle potential markdown formatting)
-                const jsonMatch = responseText.match(/\{[\s\S]*\}/);
-                if (jsonMatch) {
-                    llmResponse = JSON.parse(jsonMatch[0]);
-                } else {
-                    throw new Error('No JSON found in response');
-                }
-            } catch (parseError) {
-                logger.error('Failed to parse LLM response:', parseError);
-                return res.status(500).json({
-                    success: false,
-                    error: 'Failed to parse LLM response',
-                    transcription: transcript,
-                    newPwmValue: currentPwm,
-                    msgHis: msgHis
-                });
-            }
-
-            // Validate PWM value and intent detection
-            const intentDetected = llmResponse.intentDetected === true || llmResponse.intentDetected === 'true';
-            let newPwmValue;
-            
-            if (intentDetected) {
-                // Only change PWM if intent was detected
-                // Fix: Use nullish coalescing (??) instead of logical OR (||) to handle PWM = 0 correctly
-                const parsedPwm = parseInt(llmResponse.pwm);
-                newPwmValue = Math.max(0, Math.min(255, isNaN(parsedPwm) ? currentPwm : parsedPwm));
-            } else {
-                // No motor control intent detected, keep current PWM
-                newPwmValue = currentPwm;
-            }
-            
-            // Update message history
-            const updatedMsgHis = [...msgHis, {
-                user: transcript,
-                assistant: llmResponse.response,
-                pwm: newPwmValue,
-                intentDetected: intentDetected,
-                timestamp: new Date().toISOString()
-            }];
-
-            // Keep only last 10 messages to prevent context from getting too long
-            const trimmedMsgHis = updatedMsgHis.slice(-10);
-
-            logger.log('Speech-to-text with LLM completed', {
-                transcriptionLength: transcript.length,
-                transcription: transcript,
-                currentPwm: currentPwm,
-                newPwmValue: newPwmValue,
-                intentDetected: intentDetected,
-                confidence: confidence,
-                messageHistoryLength: trimmedMsgHis.length
-            });
-
-            res.json({
-                success: true,
-                transcription: transcript,
-                response: llmResponse.response,
-                reasoning: llmResponse.reasoning,
-                newPwmValue: newPwmValue,
-                previousPwm: currentPwm,
-                intentDetected: intentDetected,
-                msgHis: trimmedMsgHis,
-                detectedLanguage: detectedLanguage,
-                confidence: confidence
-            });
-
-        } catch (error) {
-            logger.error('Speech-to-text with LLM error:', error);
-            
-            // Check if it's a speech recognition error specifically
-            if (error.message && error.message.includes('speech')) {
-                return res.status(200).json({
-                    success: false,
-                    error: 'Speech recognition failed - audio may be unclear or too noisy',
-                    transcription: '',
-                    newPwmValue: req.body.currentPwm || 100,  // Use request body value
-                    msgHis: req.body.msgHis || [],
-                    details: error.message
-                });
-            }
-            
-            res.status(500).json({
-                success: false,
-                error: 'Speech-to-text with LLM processing failed',
-                details: error.message,
-                newPwmValue: req.body.currentPwm || 100,  // Preserve PWM on errors
-                msgHis: req.body.msgHis || []
-            });
-        }
-    }
-);
-
-=======
->>>>>>> 083d5e36
 // Direct Audio-to-PWM Processing with Gemini
 exports.directAudioToPWM = onRequest(
     {
